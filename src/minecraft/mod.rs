--- conflicted
+++ resolved
@@ -1,15 +1,9 @@
 pub mod install;
 pub mod launch;
-<<<<<<< HEAD
-pub mod loaders;
-pub mod version;
-pub mod emitter;
-=======
 pub mod loader;
 pub mod parse;
 pub mod emitter;
 pub mod config;
->>>>>>> c621af27
 
 #[cfg(target_os = "windows")]
 pub const TARGET_OS: &str = "windows";
